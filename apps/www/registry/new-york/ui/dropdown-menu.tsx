--- conflicted
+++ resolved
@@ -88,11 +88,7 @@
   <DropdownMenuPrimitive.Item
     ref={ref}
     className={cn(
-<<<<<<< HEAD
-      "relative flex cursor-default select-none items-center gap-2 rounded-sm px-2 py-1.5 text-sm outline-none transition-colors focus:bg-accent focus:text-accent-foreground data-[disabled]:pointer-events-none data-[disabled]:opacity-50 [&_svg]:pointer-events-none [&_svg]:size-4 [&_svg]:shrink-0",
-=======
       "relative flex cursor-default select-none items-center gap-2 rounded-sm px-2 py-1.5 text-sm outline-none transition-colors focus:bg-accent focus:text-accent-foreground data-[disabled]:pointer-events-none data-[disabled]:opacity-50 [&>svg]:size-4 [&>svg]:shrink-0",
->>>>>>> bc9e5eaa
       inset && "pl-8",
       className
     )}
